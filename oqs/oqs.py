--- conflicted
+++ resolved
@@ -55,7 +55,6 @@
         time.sleep(1)
 
 
-<<<<<<< HEAD
 def _load_shared_obj(
     name: str,
     additional_searching_paths: Union[Sequence[Path], None] = None,
@@ -63,12 +62,6 @@
     """Attempt to load shared library."""
     paths: list[Path] = []
     dll = ct.windll if platform.system() == "Windows" else ct.cdll
-=======
-def _load_shared_obj(name, additional_searching_paths=None):
-    """Attempts to load shared library."""
-    paths = []
-    dll = ct.windll if platform.system() == "Windows" else ct.cdll  # type: ignore
->>>>>>> 720f2cce
 
     # Search additional path, if any
     if additional_searching_paths:
@@ -163,7 +156,6 @@
 
         _retcode = subprocess.call(" ".join(oqs_install_cmd), shell=True)  # noqa: S602
 
-<<<<<<< HEAD
         if _retcode != 0:
             logger.exception("Error installing liboqs.")
             sys.exit(1)
@@ -172,17 +164,11 @@
 
 
 def _load_liboqs() -> ct.CDLL:
-    home_dir = Path.home()
-    oqs_install_dir = home_dir / "_oqs"
-=======
-def _load_liboqs():
     if "OQS_INSTALL_PATH" in os.environ:
         oqs_install_dir = os.path.abspath(os.environ["OQS_INSTALL_PATH"])
     else:
-        home_dir = os.path.expanduser("~")
-        oqs_install_dir = os.path.abspath(home_dir + os.path.sep + "_oqs")  # $HOME/_oqs
-
->>>>>>> 720f2cce
+        home_dir = Path.home()
+        oqs_install_dir = home_dir / "_oqs"
     oqs_lib_dir = (
         oqs_install_dir / "bin"  # $HOME/_oqs/bin
         if platform.system() == "Windows"
@@ -196,15 +182,10 @@
         )  # $HOME/_oqs/lib64
     )
     try:
-<<<<<<< HEAD
-        liboqs = _load_shared_obj(name="oqs", additional_searching_paths=[oqs_lib_dir])
+        liboqs = _load_shared_obj(
+            name="oqs", additional_searching_paths=[oqs_lib_dir, oqs_lib64_dir]
+        )
         assert liboqs  # noqa: S101
-=======
-        _liboqs = _load_shared_obj(
-            name="oqs", additional_searching_paths=[oqs_lib_dir, oqs_lib64_dir]
-        )
-        assert _liboqs
->>>>>>> 720f2cce
     except RuntimeError:
         # We don't have liboqs, so we try to install it automatically
         _install_liboqs(target_directory=oqs_install_dir, oqs_version_to_install=OQS_VERSION)
@@ -217,12 +198,8 @@
             assert liboqs  # noqa: S101
         except RuntimeError:
             sys.exit("Could not load liboqs shared library")
-<<<<<<< HEAD
 
     return liboqs
-=======
-    return _liboqs
->>>>>>> 720f2cce
 
 
 _liboqs = _load_liboqs()
@@ -245,11 +222,7 @@
 def oqs_version() -> str:
     """`liboqs` version string."""
     native().OQS_version.restype = ct.c_char_p
-<<<<<<< HEAD
     return ct.c_char_p(native().OQS_version()).value.decode("UTF-8")  # type: ignore[union-attr]
-=======
-    return ct.c_char_p(native().OQS_version()).value.decode()  # type: ignore
->>>>>>> 720f2cce
 
 
 # Warn the user if the liboqs version differs from liboqs-python version
@@ -354,16 +327,12 @@
     def __enter__(self: TKeyEncapsulation) -> TKeyEncapsulation:
         return self
 
-<<<<<<< HEAD
     def __exit__(
         self,
         ctx_type: Union[type[BaseException], None],
         ctx_value: Union[BaseException, None],
         ctx_traceback: Union[TracebackType, None],
     ) -> None:
-=======
-    def __exit__(self, _ctx_type, _ctx_value, _ctx_traceback):
->>>>>>> 720f2cce
         self.free()
 
     def generate_keypair(self) -> Union[bytes, int]:
@@ -394,8 +363,7 @@
 
         :param public_key: the peer's public key.
         """
-<<<<<<< HEAD
-        my_public_key = ct.create_string_buffer(
+        c_public_key = ct.create_string_buffer(
             public_key,
             self._kem.contents.length_public_key,
         )
@@ -404,35 +372,14 @@
         )
         shared_secret: ct.Array[ct.c_char] = ct.create_string_buffer(
             self._kem.contents.length_shared_secret,
-=======
-        c_public_key = ct.create_string_buffer(
-            public_key, self._kem.contents.length_public_key
->>>>>>> 720f2cce
         )
         rv = native().OQS_KEM_encaps(
-<<<<<<< HEAD
-            self._kem,
-            ct.byref(ciphertext),
-            ct.byref(shared_secret),
-            my_public_key,
-        )
-=======
             self._kem, ct.byref(ciphertext), ct.byref(shared_secret), c_public_key
         )
         if rv == OQS_SUCCESS:
             return bytes(ciphertext), bytes(shared_secret)
         else:
             raise RuntimeError("Can not encapsulate secret")
->>>>>>> 720f2cce
-
-        # TODO: What should it return?
-        #  1. tuple[Union[bytes, int], Union[bytes, int]]
-        #  2. tuple[bytes, Union[bytes, int]]
-        #  3. Union[tuple[bytes, bytes], int]
-        return (
-            bytes(cast(bytes, ciphertext)),
-            bytes(cast(bytes, shared_secret)) if rv == OQS_SUCCESS else 0,
-        )
 
     def decap_secret(self, ciphertext: Union[int, bytes]) -> Union[bytes, int]:
         """
@@ -440,34 +387,19 @@
 
         :param ciphertext: the ciphertext received from the peer.
         """
-<<<<<<< HEAD
-        my_ciphertext = ct.create_string_buffer(
-            ciphertext,
-            self._kem.contents.length_ciphertext,
+        c_ciphertext = ct.create_string_buffer(
+            ciphertext, self._kem.contents.length_ciphertext
         )
         shared_secret: ct.Array[ct.c_char] = ct.create_string_buffer(
             self._kem.contents.length_shared_secret,
-=======
-        c_ciphertext = ct.create_string_buffer(
-            ciphertext, self._kem.contents.length_ciphertext
->>>>>>> 720f2cce
         )
         rv = native().OQS_KEM_decaps(
-<<<<<<< HEAD
-            self._kem,
-            ct.byref(shared_secret),
-            my_ciphertext,
-            self.secret_key,
-        )
-        return bytes(cast(bytes, shared_secret)) if rv == OQS_SUCCESS else 0
-=======
             self._kem, ct.byref(shared_secret), c_ciphertext, self.secret_key
         )
         if rv == OQS_SUCCESS:
             return bytes(shared_secret)
         else:
             raise RuntimeError("Can not decapsulate secret")
->>>>>>> 720f2cce
 
     def free(self) -> None:
         """Releases the native resources."""
@@ -524,12 +456,11 @@
     free              |  OQS_SIG_free
     """
 
-    _fields_: ClassVar[list[tuple[str, Any]]] = [
+    _fields_ = [
         ("method_name", ct.c_char_p),
         ("alg_version", ct.c_char_p),
         ("claimed_nist_level", ct.c_ubyte),
         ("euf_cma", ct.c_ubyte),
-        ("sig_with_ctx_support", ct.c_ubyte),
         ("length_public_key", ct.c_size_t),
         ("length_secret_key", ct.c_size_t),
         ("length_signature", ct.c_size_t),
@@ -584,16 +515,12 @@
     def __enter__(self: TSignature) -> TSignature:
         return self
 
-<<<<<<< HEAD
     def __exit__(
         self,
         ctx_type: Union[type[BaseException], None],
         ctx_value: Union[BaseException, None],
         ctx_traceback: Union[TracebackType, None],
     ) -> None:
-=======
-    def __exit__(self, _ctx_type, _ctx_value, _ctx_traceback):
->>>>>>> 720f2cce
         self.free()
 
     def generate_keypair(self) -> Union[bytes, int]:
@@ -611,14 +538,10 @@
             ct.byref(public_key),
             ct.byref(self.secret_key),
         )
-<<<<<<< HEAD
-        return bytes(cast(bytes, public_key)) if rv == OQS_SUCCESS else 0
-=======
         if rv == OQS_SUCCESS:
             return bytes(public_key)
         else:
             raise RuntimeError("Can not generate keypair")
->>>>>>> 720f2cce
 
     def export_secret_key(self) -> bytes:
         """Export the secret key."""
@@ -631,16 +554,6 @@
         :param message: the message to sign.
         """
         # Provide length to avoid extra null char
-<<<<<<< HEAD
-        my_message = ct.create_string_buffer(message, len(message))
-        message_len = ct.c_int(len(my_message))
-        signature: ct.Array[ct.c_char] = ct.create_string_buffer(
-            self._sig.contents.length_signature,
-        )
-        sig_len = ct.c_int(
-            self._sig.contents.length_signature,
-        )  # initialize to maximum signature size
-=======
         c_message = ct.create_string_buffer(message, len(message))
         c_message_len = ct.c_size_t(len(c_message))
         c_signature = ct.create_string_buffer(self._sig.contents.length_signature)
@@ -648,7 +561,6 @@
         # Initialize to maximum signature size
         c_signature_len = ct.c_size_t(self._sig.contents.length_signature)
 
->>>>>>> 720f2cce
         rv = native().OQS_SIG_sign(
             self._sig,
             ct.byref(c_signature),
@@ -657,15 +569,10 @@
             c_message_len,
             self.secret_key,
         )
-<<<<<<< HEAD
-
-        return bytes(cast(bytes, signature[: sig_len.value])) if rv == OQS_SUCCESS else 0
-=======
         if rv == OQS_SUCCESS:
             return bytes(c_signature[: c_signature_len.value])
         else:
             raise RuntimeError("Can not sign message")
->>>>>>> 720f2cce
 
     def verify(self, message: bytes, signature: bytes, public_key: bytes) -> bool:
         """
@@ -676,35 +583,16 @@
         :param public_key: the signer's public key.
         """
         # Provide length to avoid extra null char
-<<<<<<< HEAD
-        my_message = ct.create_string_buffer(message, len(message))
-        message_len = ct.c_int(len(my_message))
-
-        # Provide length to avoid extra null char in sig
-        my_signature = ct.create_string_buffer(signature, len(signature))
-        sig_len = ct.c_int(len(my_signature))
-        my_public_key = ct.create_string_buffer(
-            public_key,
-            self._sig.contents.length_public_key,
-=======
         c_message = ct.create_string_buffer(message, len(message))
         c_message_len = ct.c_size_t(len(c_message))
         c_signature = ct.create_string_buffer(signature, len(signature))
         c_signature_len = ct.c_size_t(len(c_signature))
         c_public_key = ct.create_string_buffer(
             public_key, self._sig.contents.length_public_key
->>>>>>> 720f2cce
         )
 
         rv = native().OQS_SIG_verify(
             self._sig,
-<<<<<<< HEAD
-            my_message,
-            message_len,
-            my_signature,
-            sig_len,
-            my_public_key,
-=======
             c_message,
             c_message_len,
             c_signature,
@@ -787,7 +675,6 @@
             c_context,
             c_context_len,
             c_public_key,
->>>>>>> 720f2cce
         )
         return rv == OQS_SUCCESS
 
