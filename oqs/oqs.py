"""
Open Quantum Safe (OQS) Python wrapper for liboqs.

The liboqs project provides post-quantum public key cryptography algorithms:
https://github.com/open-quantum-safe/liboqs

This module provides a Python 3 interface to liboqs.
"""

from __future__ import annotations

import ctypes as ct  # to call native
import ctypes.util as ctu
import importlib.metadata  # to determine module version at runtime
import logging
import platform  # to learn the OS we're on
import subprocess
import tempfile  # to install liboqs on demand
import time

try:
    import tomllib  # Python 3.11+
except ImportError:  # Fallback for older versions
    import tomli as tomllib
import warnings
from os import environ
from pathlib import Path
from sys import stdout
from typing import (
    TYPE_CHECKING,
    Any,
    ClassVar,
    Final,
    TypeVar,
    Union,
    cast,
    Optional,
)
if TYPE_CHECKING:
    from collections.abc import Sequence, Iterable
    from types import TracebackType

TKeyEncapsulation = TypeVar("TKeyEncapsulation", bound="KeyEncapsulation")
TSignature = TypeVar("TSignature", bound="Signature")
TStatefulSignature = TypeVar("TStatefulSignature", bound="StatefulSignature")

logger = logging.getLogger(__name__)
logger.setLevel(logging.INFO)
logger.addHandler(logging.StreamHandler(stdout))

# Expected return value from native OQS functions
OQS_SUCCESS: Final[int] = 0
OQS_ERROR: Final[int] = -1


def oqs_python_version() -> Union[str, None]:
    """liboqs-python version string."""
    try:
        result = importlib.metadata.version("liboqs-python")
    except importlib.metadata.PackageNotFoundError:
        warnings.warn("Please install liboqs-python using pip install", stacklevel=2)
        pyproject = Path(__file__).resolve().parent.parent / "pyproject.toml"
        try:
            # Fallback to version specified in pyproject.toml when running from the
            # source tree. This allows workflows to use the correct liboqs version
            # before the package is installed.
            with pyproject.open("rb") as f:
                data = tomllib.load(f)
            return data["project"]["version"]
        except (FileNotFoundError, KeyError, tomllib.TOMLDecodeError):
            warnings.warn(
                "Please install liboqs-python using pip install",
                stacklevel=2,
            )
            return None
    return result


# liboqs-python tries to automatically install and load this liboqs version in
# case no other version is found
OQS_VERSION = oqs_python_version()


def version(version_str: str) -> tuple[str, str, str]:
    parts = version_str.split(".")

    major = parts[0] if len(parts) > 0 else ""
    minor = parts[1] if len(parts) > 1 else ""
    patch = parts[2] if len(parts) > 2 else ""

    return major, minor, patch


def _load_shared_obj(
    name: str,
    additional_searching_paths: Union[Sequence[Path], None] = None,
) -> ct.CDLL:
    """Attempt to load shared library."""
    paths: list[Path] = []
    dll = ct.windll if platform.system() == "Windows" else ct.cdll

    # Search additional path, if any
    if additional_searching_paths:
        for path in additional_searching_paths:
            if platform.system() == "Darwin":
                paths.append(path.absolute() / Path(f"lib{name}").with_suffix(".dylib"))
            elif platform.system() == "Windows":
                paths.append(path.absolute() / Path(name).with_suffix(".dll"))
                # Does not work
                # os.environ["PATH"] += os.path.abspath(path)
            else:  # Linux/FreeBSD/UNIX
                paths.append(path.absolute() / Path(f"lib{name}").with_suffix(".so"))
                # https://stackoverflow.com/questions/856116/changing-ld-library-path-at-runtime-for-ctypes
                # os.environ["LD_LIBRARY_PATH"] += os.path.abspath(path)

    # Search typical locations
    try:
        if found_lib := ctu.find_library(name):
            paths.insert(0, Path(found_lib))
    except:
        pass

    try:
        if found_lib := ctu.find_library("lib" + name):
            paths.insert(0, Path(found_lib))
    except:
        pass

    for path in paths:
        if path:
            try:
                lib: ct.CDLL = dll.LoadLibrary(str(path))
            except OSError:
                pass
            else:
                return lib

    msg = f"No {name} shared libraries found"
    raise RuntimeError(msg)


def _countdown(seconds: int) -> None:
    while seconds > 0:
        logger.info("Installing in %s seconds...", seconds)
        stdout.flush()
        seconds -= 1
        time.sleep(1)


def _install_liboqs(
    target_directory: Path,
    oqs_version_to_install: Union[str, None] = None,
) -> None:
    """Install liboqs version oqs_version (if None, installs latest at HEAD) in the target_directory."""  # noqa: E501
    if "rc" in oqs_version_to_install:
        # removed the "-" from the version string
        tmp = oqs_version_to_install.split("rc")
        oqs_version_to_install = tmp[0] + "-rc" + tmp[1]
    with tempfile.TemporaryDirectory() as tmpdirname:
        oqs_install_cmd = [
            "cd",
            tmpdirname,
            "&&",
            "git",
            "clone",
            "https://github.com/open-quantum-safe/liboqs",
        ]
        if oqs_version_to_install:
            oqs_install_cmd.extend(["--branch", oqs_version_to_install])

        oqs_install_cmd.extend(
            [
                "--depth",
                "1",
                "&&",
                "cmake",
                "-S",
                "liboqs",
                "-B",
                "liboqs/build",
                "-DBUILD_SHARED_LIBS=ON",
                "-DOQS_BUILD_ONLY_LIB=ON",
                # Stateful signature algorithms:
                "-DOQS_ENABLE_SIG_STFL_LMS=ON",  # LMS family
                "-DOQS_ENABLE_SIG_STFL_XMSS=ON",  # XMSS family
                # To support key-generation.
                "-DOQS_HAZARDOUS_EXPERIMENTAL_ENABLE_SIG_STFL_KEY_SIG_GEN=ON",
                f"-DCMAKE_INSTALL_PREFIX={target_directory}",
            ],
        )

        if platform.system() == "Windows":
            oqs_install_cmd.append("-DCMAKE_WINDOWS_EXPORT_ALL_SYMBOLS=TRUE")

        oqs_install_cmd.extend(
            [
                "&&",
                "cmake",
                "--build",
                "liboqs/build",
                "--parallel",
                "4",
                "&&",
                "cmake",
                "--build",
                "liboqs/build",
                "--target",
                "install",
            ],
        )
        logger.info("liboqs not found, installing it in %s", str(target_directory))
        _countdown(5)

        _retcode = subprocess.call(" ".join(oqs_install_cmd), shell=True)  # noqa: S602

        if _retcode != 0:
            logger.exception("Error installing liboqs.")
            raise SystemExit(1)

        logger.info("Done installing liboqs")


def _load_liboqs() -> ct.CDLL:
    if "OQS_INSTALL_PATH" in environ:
        oqs_install_dir = Path(environ["OQS_INSTALL_PATH"])
    else:
        home_dir = Path.home()
        oqs_install_dir = home_dir / "_oqs"
    oqs_lib_dir = (
        oqs_install_dir / "bin"  # $HOME/_oqs/bin
        if platform.system() == "Windows"
        else oqs_install_dir / "lib"  # $HOME/_oqs/lib
    )
    oqs_lib64_dir = (
        oqs_install_dir / "bin"  # $HOME/_oqs/bin
        if platform.system() == "Windows"
        else oqs_install_dir / "lib64"  # $HOME/_oqs/lib64
    )
    try:
        liboqs = _load_shared_obj(
            name="oqs",
            additional_searching_paths=[oqs_lib_dir, oqs_lib64_dir],
        )
        assert liboqs  # noqa: S101
    except RuntimeError:
        # We don't have liboqs, so we try to install it automatically
        _install_liboqs(target_directory=oqs_install_dir, oqs_version_to_install=OQS_VERSION)
        # Try loading it again
        try:
            liboqs = _load_shared_obj(
                name="oqs",
                additional_searching_paths=[oqs_lib_dir],
            )
            assert liboqs  # noqa: S101
        except RuntimeError:
            msg = "Could not load liboqs shared library"
            raise SystemExit(msg) from None

    return liboqs


_liboqs = _load_liboqs()


def native() -> ct.CDLL:
    """Handle to native liboqs handler."""
    return _liboqs


# liboqs initialization
native().OQS_init()


def oqs_version() -> str:
    """`liboqs` version string."""
    native().OQS_version.restype = ct.c_char_p
    return ct.c_char_p(native().OQS_version()).value.decode("UTF-8")  # type: ignore[union-attr]


oqs_ver = oqs_version()
oqs_ver_major, oqs_ver_minor, oqs_ver_patch = version(oqs_ver)


oqs_python_ver = oqs_python_version()
if oqs_python_ver:
    oqs_python_ver_major, oqs_python_ver_minor, oqs_python_ver_patch = version(oqs_python_ver)
    # Warn the user if the liboqs version differs from liboqs-python version
    if not (oqs_ver_major == oqs_python_ver_major and oqs_ver_minor == oqs_python_ver_minor):
        warnings.warn(
            f"liboqs version (major, minor) {oqs_version()} differs from liboqs-python version "
            f"{oqs_python_version()}",
            stacklevel=2,
        )


class MechanismNotSupportedError(Exception):
    """Exception raised when an algorithm is not supported by OQS."""

    def __init__(self, alg_name: str, supported: Optional[Iterable[str]] = None) -> None:
        """
        Initialize the exception.

        :param alg_name: Requested algorithm name.
        :param supported: A list of supported algorithms to include in the message.
            Defaults to `None`.
        """
        supported_str = ""
        if supported is not None:
            supported_str = ", ".join(supported)
            supported_str = f". Supported algorithms: {supported_str}"

        self.alg_name = alg_name
        self.message = f"{alg_name} is not supported by OQS" + supported_str


class MechanismNotEnabledError(MechanismNotSupportedError):
    """Exception raised when an algorithm is supported but not enabled by OQS."""

    def __init__(self, alg_name: str, enabled: Optional[Iterable[str]] = None) -> None:
        """
        Initialize the exception.

        :param alg_name: Requested algorithm name.
        :param enabled: A list of enabled algorithms to include in the message. Defaults to `None`.
        """
        enabled_str = ""
        if enabled is not None:
            enabled_str = ", ".join(enabled)
            enabled_str = f". Enabled algorithms: {enabled_str}"

        self.alg_name = alg_name
        self.message = f"{alg_name} is supported but not enabled by OQS" + enabled_str


class KeyEncapsulation(ct.Structure):
    """
    An OQS KeyEncapsulation wraps native/C liboqs OQS_KEM structs.

    The wrapper maps methods to the C equivalent as follows:

    Python                 |  C liboqs
    -------------------------------
    generate_keypair      |  keypair
    generate_keypair_seed |  keypair
    encap_secret          |  encaps
    decap_secret          |  decaps
    free                  |  OQS_KEM_free
    """

    _fields_: ClassVar[Sequence[tuple[str, Any]]] = [
        ("method_name", ct.c_char_p),
        ("alg_version", ct.c_char_p),
        ("claimed_nist_level", ct.c_ubyte),
        ("ind_cca", ct.c_bool),
        ("length_public_key", ct.c_size_t),
        ("length_secret_key", ct.c_size_t),
        ("length_ciphertext", ct.c_size_t),
        ("length_shared_secret", ct.c_size_t),
        ("length_keypair_seed", ct.c_size_t),
        ("keypair_derand_cb", ct.c_void_p),
        ("keypair_cb", ct.c_void_p),
        ("encaps_cb", ct.c_void_p),
        ("decaps_cb", ct.c_void_p),
    ]

    def __init__(self, alg_name: str, secret_key: Union[int, bytes, None] = None) -> None:
        """
        Create new KeyEncapsulation with the given algorithm.

        :param alg_name: KEM mechanism algorithm name. Enabled KEM mechanisms can be obtained with
        get_enabled_KEM_mechanisms().
        :param secret_key: optional if generating by generate_keypair() later.
        """
        super().__init__()
        self.alg_name = alg_name
        if alg_name not in _enabled_KEMs:
            # perhaps it's a supported but not enabled alg
            if alg_name in _supported_KEMs:
                raise MechanismNotEnabledError(alg_name)
            raise MechanismNotSupportedError(alg_name)

        self._kem = native().OQS_KEM_new(ct.create_string_buffer(alg_name.encode()))

        self.method_name = self._kem.contents.method_name
        self.alg_version = self._kem.contents.alg_version
        self.claimed_nist_level = self._kem.contents.claimed_nist_level
        self.ind_cca = self._kem.contents.ind_cca
        self.length_public_key = self._kem.contents.length_public_key
        self.length_secret_key = self._kem.contents.length_secret_key
        self.length_ciphertext = self._kem.contents.length_ciphertext
        self.length_shared_secret = self._kem.contents.length_shared_secret
        self.length_keypair_seed = self._kem.contents.length_keypair_seed

        self.details = {
            "name": self.method_name.decode(),
            "version": self.alg_version.decode(),
            "claimed_nist_level": int(self.claimed_nist_level),
            "is_ind_cca": bool(self.ind_cca),
            "length_public_key": int(self.length_public_key),
            "length_secret_key": int(self.length_secret_key),
            "length_ciphertext": int(self.length_ciphertext),
            "length_shared_secret": int(self.length_shared_secret),
            "length_keypair_seed": int(self.length_keypair_seed),
        }

        if secret_key:
            self.secret_key = ct.create_string_buffer(
                secret_key,
                self._kem.contents.length_secret_key,
            )

    def __enter__(self: TKeyEncapsulation) -> TKeyEncapsulation:
        return self

    def __exit__(
        self,
        exc_type: Union[type[BaseException], None],
        exc_value: Union[BaseException, None],
        traceback: Union[TracebackType, None],
    ) -> None:
        self.free()

    def generate_keypair_seed(self, seed: bytes) -> bytes:
        """
        Generate a new keypair using the provided seed and returns the public key.

        :param seed: A seed to use for key generation.
        If the seed is None, a random seed will be generated.
        """
        if self.length_keypair_seed == 0:
            msg = f"Key generation with seed is not supported. Got {self.alg_name}."
            raise RuntimeError(msg)

        if len(seed) != self._kem.contents.length_keypair_seed:
            msg = (
                f"Seed length must be {self._kem.contents.length_keypair_seed} bytes, "
                f"got {len(seed)} bytes"
            )
            raise ValueError(msg)

        c_seed = ct.create_string_buffer(seed, self._kem.contents.length_keypair_seed)
        public_key = ct.create_string_buffer(self._kem.contents.length_public_key)
        self.secret_key = ct.create_string_buffer(self._kem.contents.length_secret_key)

        rv = native().OQS_KEM_keypair_derand(
            self._kem,
            ct.byref(public_key),
            ct.byref(self.secret_key),
            c_seed,
        )
        if rv == OQS_SUCCESS:
            return bytes(public_key)
        msg = "Can not generate keypair with provided seed"
        raise RuntimeError(msg)

    def generate_keypair(self) -> bytes:
        """
        Generate a new keypair and returns the public key.

        If needed, the secret key can be obtained with export_secret_key().
        """
        public_key = ct.create_string_buffer(self._kem.contents.length_public_key)
        self.secret_key = ct.create_string_buffer(self._kem.contents.length_secret_key)
        rv = native().OQS_KEM_keypair(
            self._kem,
            ct.byref(public_key),
            ct.byref(self.secret_key),
        )
        if rv == OQS_SUCCESS:
            return bytes(public_key)
        msg = "Can not generate keypair"
        raise RuntimeError(msg)

    def export_secret_key(self) -> bytes:
        """Export the secret key."""
        return bytes(self.secret_key)

    def encap_secret(self, public_key: Union[int, bytes]) -> tuple[bytes, bytes]:
        """
        Generate and encapsulates a secret using the provided public key.

        :param public_key: the peer's public key.
        """
        c_public_key = ct.create_string_buffer(
            public_key,
            self._kem.contents.length_public_key,
        )
        ciphertext: ct.Array[ct.c_char] = ct.create_string_buffer(
            self._kem.contents.length_ciphertext,
        )
        shared_secret: ct.Array[ct.c_char] = ct.create_string_buffer(
            self._kem.contents.length_shared_secret,
        )
        rv = native().OQS_KEM_encaps(
            self._kem,
            ct.byref(ciphertext),
            ct.byref(shared_secret),
            c_public_key,
        )
        if rv == OQS_SUCCESS:
            return bytes(ciphertext), bytes(shared_secret)
        msg = "Can not encapsulate secret"
        raise RuntimeError(msg)

    def decap_secret(self, ciphertext: Union[int, bytes]) -> bytes:
        """
        Decapsulate the ciphertext and returns the secret.

        :param ciphertext: the ciphertext received from the peer.
        """
        c_ciphertext = ct.create_string_buffer(
            ciphertext,
            self._kem.contents.length_ciphertext,
        )
        shared_secret: ct.Array[ct.c_char] = ct.create_string_buffer(
            self._kem.contents.length_shared_secret,
        )
        rv = native().OQS_KEM_decaps(
            self._kem,
            ct.byref(shared_secret),
            c_ciphertext,
            self.secret_key,
        )
        if rv == OQS_SUCCESS:
            return bytes(shared_secret)
        msg = "Can not decapsulate secret"
        raise RuntimeError(msg)

    def free(self) -> None:
        """Releases the native resources."""
        if hasattr(self, "secret_key"):
            native().OQS_MEM_cleanse(
                ct.byref(self.secret_key),
                self._kem.contents.length_secret_key,
            )
        native().OQS_KEM_free(self._kem)

    def __repr__(self) -> str:
        return f"Key encapsulation mechanism: {self._kem.contents.method_name.decode()}"


native().OQS_KEM_new.restype = ct.POINTER(KeyEncapsulation)
native().OQS_KEM_alg_identifier.restype = ct.c_char_p


def is_kem_enabled(alg_name: str) -> bool:
    """
    Return True if the KEM algorithm is enabled.

    :param alg_name: a KEM mechanism algorithm name.
    """
    return native().OQS_KEM_alg_is_enabled(ct.create_string_buffer(alg_name.encode()))


_KEM_alg_ids = [native().OQS_KEM_alg_identifier(i) for i in range(native().OQS_KEM_alg_count())]
_supported_KEMs: tuple[str, ...] = tuple([i.decode() for i in _KEM_alg_ids])  # noqa: N816
_enabled_KEMs: tuple[str, ...] = tuple([i for i in _supported_KEMs if is_kem_enabled(i)])  # noqa: N816


def get_enabled_kem_mechanisms() -> tuple[str, ...]:
    """Return the list of enabled KEM mechanisms."""
    return _enabled_KEMs


def get_supported_kem_mechanisms() -> tuple[str, ...]:
    """Return the list of supported KEM mechanisms."""
    return _supported_KEMs


# Register the OQS_SIG_supports_ctx_str function from the C library
native().OQS_SIG_supports_ctx_str.restype = ct.c_bool
native().OQS_SIG_supports_ctx_str.argtypes = [ct.c_char_p]


class Signature(ct.Structure):
    """
    An OQS Signature wraps native/C liboqs OQS_SIG structs.

    The wrapper maps methods to the C equivalent as follows:

    Python            |  C liboqs
    -------------------------------
    generate_keypair  |  keypair
    sign              |  sign
    verify            |  verify
    free              |  OQS_SIG_free
    """

    _fields_: ClassVar[Sequence[tuple[str, Any]]] = [
        ("method_name", ct.c_char_p),
        ("alg_version", ct.c_char_p),
        ("claimed_nist_level", ct.c_ubyte),
<<<<<<< HEAD
        ("euf_cma", ct.c_ubyte),
=======
        ("euf_cma", ct.c_bool),
        ("suf_cma", ct.c_bool),
        ("sig_with_ctx_support", ct.c_bool),
>>>>>>> a6638076
        ("length_public_key", ct.c_size_t),
        ("length_secret_key", ct.c_size_t),
        ("length_signature", ct.c_size_t),
        ("keypair_cb", ct.c_void_p),
        ("sign_cb", ct.c_void_p),
        ("sign_with_ctx_cb", ct.c_void_p),
        ("verify_cb", ct.c_void_p),
        ("verify_with_ctx_cb", ct.c_void_p),
    ]

    def __init__(self, alg_name: str, secret_key: Union[int, bytes, None] = None) -> None:
        """
        Create new Signature with the given algorithm.

        :param alg_name: a signature mechanism algorithm name. Enabled signature mechanisms can be
        obtained with get_enabled_sig_mechanisms().
        :param secret_key: optional, if generated by generate_keypair().
        """
        super().__init__()
        if alg_name not in _enabled_sigs:
            # perhaps it's a supported but not enabled alg
            if alg_name in _supported_sigs:
                raise MechanismNotEnabledError(alg_name)
            raise MechanismNotSupportedError(alg_name)

        self._sig = native().OQS_SIG_new(ct.create_string_buffer(alg_name.encode()))

        self.method_name = self._sig.contents.method_name
        self.alg_version = self._sig.contents.alg_version
        self.claimed_nist_level = self._sig.contents.claimed_nist_level
        self.euf_cma = self._sig.contents.euf_cma
<<<<<<< HEAD
        self.sig_with_ctx_support = native().OQS_SIG_supports_ctx_str(self.method_name)
=======
        self.sig_with_ctx_support = bool(self._sig.contents.sig_with_ctx_support)
>>>>>>> a6638076
        self.length_public_key = self._sig.contents.length_public_key
        self.length_secret_key = self._sig.contents.length_secret_key
        self.length_signature = self._sig.contents.length_signature

        self.details = {
            "name": self.method_name.decode(),
            "version": self.alg_version.decode(),
            "claimed_nist_level": int(self.claimed_nist_level),
            "is_euf_cma": bool(self.euf_cma),
            "is_suf_cma": bool(self.suf_cma),
            "supports_context_signing": bool(self.sig_with_ctx_support),
            "sig_with_ctx_support": bool(self.sig_with_ctx_support),
            "length_public_key": int(self.length_public_key),
            "length_secret_key": int(self.length_secret_key),
            "length_signature": int(self.length_signature),
        }

        if secret_key:
            self.secret_key = ct.create_string_buffer(
                secret_key,
                self._sig.contents.length_secret_key,
            )

    def __enter__(self: TSignature) -> TSignature:
        return self

    def __exit__(
        self,
        exc_type: Union[type[BaseException], None],
        exc_value: Union[BaseException, None],
        traceback: Union[TracebackType, None],
    ) -> None:
        self.free()

    def generate_keypair(self) -> bytes:
        """
        Generate a new keypair and returns the public key.

        If needed, the secret key can be obtained with export_secret_key().
        """
        public_key: ct.Array[ct.c_char] = ct.create_string_buffer(
            self._sig.contents.length_public_key,
        )
        self.secret_key = ct.create_string_buffer(self._sig.contents.length_secret_key)
        rv = native().OQS_SIG_keypair(
            self._sig,
            ct.byref(public_key),
            ct.byref(self.secret_key),
        )
        if rv == OQS_SUCCESS:
            return bytes(public_key)
        msg = "Can not generate keypair"
        raise RuntimeError(msg)

    def export_secret_key(self) -> bytes:
        """Export the secret key."""
        return bytes(self.secret_key)

    def sign(self, message: bytes) -> bytes:
        """
        Signs the provided message and returns the signature.

        :param message: the message to sign.
        """
        # Provide length to avoid extra null char
        c_message = ct.create_string_buffer(message, len(message))
        c_message_len = ct.c_size_t(len(c_message))
        c_signature = ct.create_string_buffer(self._sig.contents.length_signature)

        # Initialize to maximum signature size
        c_signature_len = ct.c_size_t(self._sig.contents.length_signature)

        rv = native().OQS_SIG_sign(
            self._sig,
            ct.byref(c_signature),
            ct.byref(c_signature_len),
            c_message,
            c_message_len,
            self.secret_key,
        )
        if rv == OQS_SUCCESS:
            return bytes(cast("bytes", c_signature[: c_signature_len.value]))
        msg = "Can not sign message"
        raise RuntimeError(msg)

    def verify(self, message: bytes, signature: bytes, public_key: bytes) -> bool:
        """
        Verify the provided signature on the message; returns True if valid.

        :param message: the signed message.
        :param signature: the signature on the message.
        :param public_key: the signer's public key.
        """
        # Provide length to avoid extra null char
        c_message = ct.create_string_buffer(message, len(message))
        c_message_len = ct.c_size_t(len(c_message))
        c_signature = ct.create_string_buffer(signature, len(signature))
        c_signature_len = ct.c_size_t(len(c_signature))
        c_public_key = ct.create_string_buffer(
            public_key,
            self._sig.contents.length_public_key,
        )

        rv = native().OQS_SIG_verify(
            self._sig,
            c_message,
            c_message_len,
            c_signature,
            c_signature_len,
            c_public_key,
        )
        return rv == OQS_SUCCESS

    def sign_with_ctx_str(self, message: bytes, context: bytes) -> bytes:
        """
        Sign the provided message with context string and returns the signature.

        :param context: the context string.
        :param message: the message to sign.
        """
<<<<<<< HEAD
        if context and not self.sig_with_ctx_support:
            msg = "Signing with context string not supported"
=======
        if context and not self._sig.contents.sig_with_ctx_support:
            msg = (f"Signing with context is not supported for: "
                   f"{self._sig.contents.method_name.decode()}")
>>>>>>> a6638076
            raise RuntimeError(msg)

        # Provide length to avoid extra null char
        c_message = ct.create_string_buffer(message, len(message))
        c_message_len = ct.c_size_t(len(c_message))
        if len(context) == 0:
            c_context = None
            c_context_len = ct.c_size_t(0)
        else:
            c_context = ct.create_string_buffer(context, len(context))
            c_context_len = ct.c_size_t(len(c_context))
        c_signature = ct.create_string_buffer(self._sig.contents.length_signature)

        # Initialize to maximum signature size
        c_signature_len = ct.c_size_t(self._sig.contents.length_signature)
        rv = native().OQS_SIG_sign_with_ctx_str(
            self._sig,
            ct.byref(c_signature),
            ct.byref(c_signature_len),
            c_message,
            c_message_len,
            c_context,
            c_context_len,
            self.secret_key,
        )
        if rv == OQS_SUCCESS:
            return bytes(cast("bytes", c_signature[: c_signature_len.value]))
        msg = "Can not sign message with context string"
        raise RuntimeError(msg)

    def verify_with_ctx_str(
        self,
        message: bytes,
        signature: bytes,
        context: bytes,
        public_key: bytes,
    ) -> bool:
        """
        Verify the provided signature on the message with context string; returns True if valid.

        :param message: the signed message.
        :param signature: the signature on the message.
        :param context: the context string.
        :param public_key: the signer's public key.
        """
        if context and not self.sig_with_ctx_support:
            msg = "Verifying with context string not supported"
            raise RuntimeError(msg)

        # Provide length to avoid extra null char
        c_message = ct.create_string_buffer(message, len(message))
        c_message_len = ct.c_size_t(len(c_message))
        c_signature = ct.create_string_buffer(signature, len(signature))
        c_signature_len = ct.c_size_t(len(c_signature))
        if len(context) == 0:
            c_context = None
            c_context_len = ct.c_size_t(0)
        else:
            c_context = ct.create_string_buffer(context, len(context))
            c_context_len = ct.c_size_t(len(c_context))
        c_public_key = ct.create_string_buffer(
            public_key,
            self._sig.contents.length_public_key,
        )

        rv = native().OQS_SIG_verify_with_ctx_str(
            self._sig,
            c_message,
            c_message_len,
            c_signature,
            c_signature_len,
            c_context,
            c_context_len,
            c_public_key,
        )
        return rv == OQS_SUCCESS

    def free(self) -> None:
        """Releases the native resources."""
        if hasattr(self, "secret_key"):
            native().OQS_MEM_cleanse(
                ct.byref(self.secret_key),
                self._sig.contents.length_secret_key,
            )
        native().OQS_SIG_free(self._sig)

    def __repr__(self) -> str:
        return f"Signature mechanism: {self._sig.contents.method_name.decode()}"


native().OQS_SIG_new.restype = ct.POINTER(Signature)
native().OQS_SIG_alg_identifier.restype = ct.c_char_p

native().OQS_SIG_supports_ctx_str.restype = ct.c_bool


def is_sig_enabled(alg_name: str) -> bool:
    """
    Return `True` if the signature algorithm is enabled.

    :param alg_name: A signature mechanism algorithm name.
    """
    return native().OQS_SIG_alg_is_enabled(ct.create_string_buffer(alg_name.encode()))


def sig_supports_context(alg_name: str) -> bool:
    """
    Return `True` if the signature algorithm supports signing with a context string.

    :param alg_name: A signature mechanism algorithm name.
    """
    return bool(native().OQS_SIG_supports_ctx_str(ct.create_string_buffer(alg_name.encode())))


_sig_alg_ids = [native().OQS_SIG_alg_identifier(i) for i in range(native().OQS_SIG_alg_count())]
_supported_sigs: tuple[str, ...] = tuple([i.decode() for i in _sig_alg_ids])
_enabled_sigs: tuple[str, ...] = tuple([i for i in _supported_sigs if is_sig_enabled(i)])


def get_enabled_sig_mechanisms() -> tuple[str, ...]:
    """Return the list of enabled signature mechanisms."""
    return _enabled_sigs


def get_supported_sig_mechanisms() -> tuple[str, ...]:
    """Return the list of supported signature mechanisms."""
    return _supported_sigs


# Check enabled algorithms
native().OQS_SIG_STFL_alg_identifier.restype = ct.c_char_p


def is_stateful_sig_enabled(alg_name: str) -> bool:
    """Check if a stateful signature algorithm is enabled."""
    return native().OQS_SIG_STFL_alg_is_enabled(ct.create_string_buffer(alg_name.encode()))


_supported_stateful_sigs: tuple[str, ...] = tuple(
    native().OQS_SIG_STFL_alg_identifier(i).decode()
    for i in range(native().OQS_SIG_STFL_alg_count())
)
_enabled_stateful_sigs: tuple[str, ...] = tuple(
    alg for alg in _supported_stateful_sigs if is_stateful_sig_enabled(alg)
)


def get_enabled_stateful_sig_mechanisms() -> tuple[str, ...]:
    """Return a list of enabled stateful signature mechanisms."""
    return _enabled_stateful_sigs


def get_supported_stateful_sig_mechanisms() -> tuple[str, ...]:
    """Return a list of supported stateful signature mechanisms."""
    return _supported_stateful_sigs


def _filter_stfl_names(alg_name: str, alg_names: Iterable[str]) -> Optional[list[str]]:
    """Filter and return only stateful signature algorithm names."""
    if alg_name.startswith("LMS"):
        return [name for name in alg_names if name.startswith("LMS")]
    if alg_name.startswith("XMSS"):
        return [name for name in alg_names if name.startswith("XMSS")]
    if alg_name.startswith("XMSSMT"):
        return [name for name in alg_names if name.startswith("XMSSMT")]
    return None


def _check_alg(alg_name: str) -> None:
    """Check if the algorithm is supported and enabled."""
    if alg_name not in _supported_stateful_sigs:
        _filtered_names = _filter_stfl_names(alg_name, _supported_stateful_sigs)
        if _filtered_names is None:
            raise MechanismNotSupportedError(alg_name)
        raise MechanismNotSupportedError(alg_name, supported=_filtered_names)
    if alg_name not in _enabled_stateful_sigs:
        sup = _filter_stfl_names(alg_name, _enabled_stateful_sigs)
        raise MechanismNotEnabledError(alg_name, enabled=sup)


class StatefulSignature(ct.Structure):
    """
    An OQS StatefulSignature wraps native/C liboqs OQS_SIG structs.

    The wrapper maps methods to the C equivalent as follows:

    Python             |  C liboqs
    -------------------------------
    generate_keypair   |  keypair
    sign               |  sign
    verify             |  verify
    free               |  OQS_SIG_STFL_free
    sigs_remaining     |  OQS_SIG_STFL_sigs_remaining
    sigs_total         |  OQS_SIG_STFL_sigs_total

    """

    _fields_: ClassVar[Sequence[tuple[str, Any]]] = [
        ("oid", ct.c_uint32),
        ("method_name", ct.c_char_p),
        ("alg_version", ct.c_char_p),
        ("euf_cma", ct.c_bool),
        ("suf_cma", ct.c_bool),
        ("length_public_key", ct.c_size_t),
        ("length_secret_key", ct.c_size_t),
        ("length_signature", ct.c_size_t),
        ("keypair_cb", ct.c_void_p),
        ("sign_cb", ct.c_void_p),
        ("verify_cb", ct.c_void_p),
        ("sigs_remaining_cb", ct.c_void_p),
        ("sigs_total_cb", ct.c_void_p),
    ]

    def __init__(self, alg_name: str, secret_key: Optional[bytes] = None) -> None:
        """
        Create a new stateful signature instance with the given algorithm.

        :param alg_name: A stateful signature mechanism algorithm name.
        :param secret_key: Optional secret key to load.
        """
        super().__init__()

        _check_alg(alg_name)
        self._sig = native().OQS_SIG_STFL_new(ct.create_string_buffer(alg_name.encode()))
        if not self._sig:
            msg = f"Could not allocate OQS_SIG_STFL for {alg_name}"
            raise RuntimeError(msg)

        for field, _ctype in self._fields_:
            if field == "oid" or field.endswith("cb"):
                continue
            setattr(self, field, getattr(self._sig.contents, field))

        self._secret_key: ct.c_void_p | None = None
        self._owns_secret = False
        self._used_keys: list[bytes] = []
        self._store_cb: Optional[ct.CFUNCTYPE] = None

        if secret_key is not None:
            self._load_secret_key(secret_key)

        self.details = {
            "name": self.method_name.decode(),
            "version": self.alg_version.decode(),
            "is_euf_cma": bool(self.euf_cma),
            "is_suf_cma": bool(self.suf_cma),
            "length_public_key": int(self.length_public_key),
            "length_secret_key": int(self.length_secret_key),
            "length_signature": int(self.length_signature),
        }

    def _attach_store_cb(self) -> None:
        """Attach a callback to store used keys in the stateful signature."""

        @ct.CFUNCTYPE(ct.c_int, ct.POINTER(ct.c_uint8), ct.c_size_t, ct.c_void_p)
        def _cb(buf: bytes, length: int, _: ct.c_void_p) -> int:
            self._used_keys.append(ct.string_at(buf, length))
            return OQS_SUCCESS

        self._store_cb = _cb  # keep ref
        native().OQS_SIG_STFL_SECRET_KEY_SET_store_cb(self._secret_key, self._store_cb, None)

    def _new_secret_key(self) -> None:
        """Create a new secret key for the stateful signature."""
        self._secret_key = native().OQS_SIG_STFL_SECRET_KEY_new(self.method_name)
        if not self._secret_key:
            msg = "Could not allocate OQS_SIG_STFL_SECRET_KEY"
            raise MemoryError(msg)
        self._attach_store_cb()

    def _load_secret_key(self, data: bytes) -> None:
        """Load a secret key from bytes."""
        self._new_secret_key()
        buf = ct.create_string_buffer(data, len(data))
        rc = native().OQS_SIG_STFL_SECRET_KEY_deserialize(self._secret_key, buf, len(data), None)
        if rc != OQS_SUCCESS:
            msg = "Secret‑key deserialization failed"
            raise RuntimeError(msg)

    def generate_keypair(self) -> bytes:
        """
        Generate a new keypair for the stateful signature.

        :raise ValueError: If the keypair has already been generated.
        :raise RuntimeError: If the keypair generation fails or if a keypair already exists.
        :return: The generated public key as bytes.
        """
        if self._secret_key is not None:
            msg = "Keypair already generated, call free() to release the secret key"
            raise ValueError(msg)

        self._secret_key = native().OQS_SIG_STFL_SECRET_KEY_new(self.method_name)
        if not self._secret_key:
            msg = "Could not allocate OQS_SIG_STFL_SECRET_KEY"
            raise RuntimeError(msg)
        self._attach_store_cb()

        sig_struct = self._sig.contents
        pk_buf = ct.create_string_buffer(sig_struct.length_public_key)

        rc = native().OQS_SIG_STFL_keypair(self._sig, pk_buf, self._secret_key)
        if rc != OQS_SUCCESS:
            msg = "Keypair generation failed"
            raise RuntimeError(msg)
        return pk_buf.raw

    def sign(self, message: bytes) -> bytes:
        """
        Sign the provided message and return the signature.

        :param message: The message to sign.
        :raises NotImplementedError: If the method is LMS-based, as it is verify-only supported.
        :raises RuntimeError: If the secret key is not initialized.
        :raises ValueError: If the signing fails.
        :return: The signature on the message as bytes.
        """
        if self.method_name.startswith(b"LMS"):
            msg = "LMS algorithms are verify‑only supported."
            raise NotImplementedError(msg)
        if self._secret_key is None:
            msg = "Secret key not initialised – call generate_keypair() first"
            raise RuntimeError(msg)
        c_signature = ct.create_string_buffer(self.length_signature)
        c_signature_len = ct.c_size_t(self.length_signature)
        msg_buf = ct.create_string_buffer(message, len(message))
        rc = native().OQS_SIG_STFL_sign(
            self._sig,
            c_signature,
            ct.byref(c_signature_len),
            msg_buf,
            len(message),
            self._secret_key,
        )
        if rc != OQS_SUCCESS:
            msg = "Signing failed"
            raise ValueError(msg)
        return bytes(cast("bytes", c_signature[: c_signature_len.value]))

    def verify(self, message: bytes, signature: bytes, public_key: bytes) -> bool:
        """
        Verify the provided signature on the message; returns True if valid.

        :param message: The signed message.
        :param signature: The signature on the message.
        :param public_key: The signer's public key.
        :return: `True` if the signature is valid, `False` otherwise.
        """
        msg = ct.create_string_buffer(message, len(message))
        sig = ct.create_string_buffer(signature, len(signature))
        pk = ct.create_string_buffer(public_key, len(public_key))
        rc = native().OQS_SIG_STFL_verify(self._sig, msg, len(message), sig, len(signature), pk)
        return rc == OQS_SUCCESS

    def export_secret_key(self) -> bytes:
        """
        Serialize the secret key to bytes.

        :return: The serialized secret key as bytes.
        :raises ValueError: If the secret key is not initialized.
        """
        if self._secret_key is None:
            msg = "Secret key not initialised – call generate_keypair() first"
            raise ValueError(msg)
        buf_ptr = ct.POINTER(ct.c_uint8)()
        buf_len = ct.c_size_t()
        rc = native().OQS_SIG_STFL_SECRET_KEY_serialize(
            ct.byref(buf_ptr), ct.byref(buf_len), self._secret_key
        )
        if rc != OQS_SUCCESS:
            msg = "Secret‑key serialization failed"
            raise ValueError(msg)
        data = ct.string_at(buf_ptr, buf_len.value)
        ct.CDLL(ct.util.find_library("c")).free(buf_ptr)
        return data

    def sigs_total(self) -> int:
        """Get the total number of signatures that can be made with the secret key."""
        total = ct.c_uint64()
        rc = native().OQS_SIG_STFL_sigs_total(self._sig, ct.byref(total), self._secret_key)
        if rc != OQS_SUCCESS:
            msg = "Failed to get total signature count"
            raise RuntimeError(msg)
        return total.value

    def sigs_remaining(self) -> int:
        """Get the number of remaining signatures that can be made with the secret key."""
        if self._secret_key is None:
            msg = "Secret key not initialised – call generate_keypair() first"
            raise ValueError(msg)
        remain = ct.c_uint64()
        rc = native().OQS_SIG_STFL_sigs_remaining(self._sig, ct.byref(remain), self._secret_key)
        if rc != OQS_SUCCESS:
            msg = "Failed to get remaining signature count"
            raise ValueError(msg)
        return remain.value

    def export_used_keys(self) -> list[bytes]:
        """Export the list of used keys."""
        return self._used_keys.copy()

    def __enter__(self) -> TStatefulSignature:
        """Enter the context and return the StatefulSignature instance."""
        return self

    def __exit__(
        self,
        exc_type: type[BaseException] | None,
        exc_val: BaseException | None,
        exc_tb: TracebackType | None,
    ) -> None:
        """Free the resources when exiting the context."""
        self.free()

    def free(self) -> None:
        """Free the native resources."""
        if self._store_cb and self._secret_key:
            native().OQS_SIG_STFL_SECRET_KEY_SET_store_cb(self._secret_key, None, None)
            self._store_cb = None
        if self._secret_key and self._owns_secret:
            native().OQS_SIG_STFL_SECRET_KEY_free(self._secret_key)


native().OQS_SIG_STFL_new.restype = ct.POINTER(StatefulSignature)
native().OQS_SIG_STFL_SECRET_KEY_new.restype = ct.c_void_p
native().OQS_SIG_STFL_SECRET_KEY_new.argtypes = [ct.c_char_p]
native().OQS_SIG_STFL_SECRET_KEY_SET_store_cb.argtypes = [ct.c_void_p, ct.c_void_p, ct.c_void_p]
native().OQS_SIG_STFL_keypair.argtypes = [ct.POINTER(StatefulSignature), ct.c_void_p, ct.c_void_p]
native().OQS_SIG_STFL_sign.argtypes = [
    ct.POINTER(StatefulSignature),
    ct.c_void_p,
    ct.POINTER(ct.c_size_t),
    ct.c_void_p,
    ct.c_size_t,
    ct.c_void_p,
]
native().OQS_SIG_STFL_verify.argtypes = [
    ct.POINTER(StatefulSignature),
    ct.c_void_p,
    ct.c_size_t,
    ct.c_void_p,
    ct.c_size_t,
    ct.c_void_p,
]
native().OQS_SIG_STFL_sigs_remaining.argtypes = [
    ct.POINTER(StatefulSignature),
    ct.POINTER(ct.c_uint64),
    ct.c_void_p,
]
native().OQS_SIG_STFL_sigs_total.argtypes = [
    ct.POINTER(StatefulSignature),
    ct.POINTER(ct.c_uint64),
    ct.c_void_p,
]<|MERGE_RESOLUTION|>--- conflicted
+++ resolved
@@ -590,13 +590,9 @@
         ("method_name", ct.c_char_p),
         ("alg_version", ct.c_char_p),
         ("claimed_nist_level", ct.c_ubyte),
-<<<<<<< HEAD
-        ("euf_cma", ct.c_ubyte),
-=======
         ("euf_cma", ct.c_bool),
         ("suf_cma", ct.c_bool),
         ("sig_with_ctx_support", ct.c_bool),
->>>>>>> a6638076
         ("length_public_key", ct.c_size_t),
         ("length_secret_key", ct.c_size_t),
         ("length_signature", ct.c_size_t),
@@ -628,11 +624,7 @@
         self.alg_version = self._sig.contents.alg_version
         self.claimed_nist_level = self._sig.contents.claimed_nist_level
         self.euf_cma = self._sig.contents.euf_cma
-<<<<<<< HEAD
-        self.sig_with_ctx_support = native().OQS_SIG_supports_ctx_str(self.method_name)
-=======
         self.sig_with_ctx_support = bool(self._sig.contents.sig_with_ctx_support)
->>>>>>> a6638076
         self.length_public_key = self._sig.contents.length_public_key
         self.length_secret_key = self._sig.contents.length_secret_key
         self.length_signature = self._sig.contents.length_signature
@@ -753,14 +745,9 @@
         :param context: the context string.
         :param message: the message to sign.
         """
-<<<<<<< HEAD
-        if context and not self.sig_with_ctx_support:
-            msg = "Signing with context string not supported"
-=======
         if context and not self._sig.contents.sig_with_ctx_support:
             msg = (f"Signing with context is not supported for: "
                    f"{self._sig.contents.method_name.decode()}")
->>>>>>> a6638076
             raise RuntimeError(msg)
 
         # Provide length to avoid extra null char
