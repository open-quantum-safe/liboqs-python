--- conflicted
+++ resolved
@@ -1,11 +1,9 @@
 import platform  # to learn the OS we're on
 import random
 
-<<<<<<< HEAD
 import oqs
-=======
+
 from oqs.oqs import Signature
->>>>>>> 720f2cce
 
 # Sigs for which unit testing is disabled
 disabled_sig_patterns = []
@@ -21,9 +19,6 @@
         yield check_correctness, alg_name
 
 
-<<<<<<< HEAD
-def check_correctness(alg_name: str) -> None:
-=======
 def test_correctness_with_ctx_str():
     for alg_name in oqs.get_enabled_sig_mechanisms():
         if not Signature(alg_name).details["sig_with_ctx_support"]:
@@ -33,8 +28,7 @@
         yield check_correctness_with_ctx_str, alg_name
 
 
-def check_correctness(alg_name):
->>>>>>> 720f2cce
+def check_correctness(alg_name: str) -> None:
     with oqs.Signature(alg_name) as sig:
         message = bytes(random.getrandbits(8) for _ in range(100))
         public_key = sig.generate_keypair()
@@ -42,9 +36,6 @@
         assert sig.verify(message, signature, public_key)  # noqa: S101
 
 
-<<<<<<< HEAD
-def test_wrong_message() -> tuple[None, str]:
-=======
 def check_correctness_with_ctx_str(alg_name):
     with oqs.Signature(alg_name) as sig:
         message = bytes(random.getrandbits(8) for _ in range(100))
@@ -54,8 +45,7 @@
         assert sig.verify_with_ctx_str(message, signature, context, public_key)
 
 
-def test_wrong_message():
->>>>>>> 720f2cce
+def test_wrong_message() -> tuple[None, str]:
     for alg_name in oqs.get_enabled_sig_mechanisms():
         if any(item in alg_name for item in disabled_sig_patterns):
             continue
@@ -105,20 +95,6 @@
 
 def test_not_supported() -> None:
     try:
-<<<<<<< HEAD
-        with oqs.Signature("bogus") as _sig:
-            msg = "oqs.MechanismNotSupportedError was not raised."
-            raise AssertionError(msg)  # noqa: TRY301
-    except oqs.MechanismNotSupportedError:
-        pass
-    except Exception as ex:  # noqa: BLE001
-        msg = f"An unexpected exception was raised. {ex}"
-        raise AssertionError(msg)  # noqa: B904
-
-
-def test_not_enabled() -> None:
-    # TODO: test broken as the compiled lib determines which algorithms are supported and enabled
-=======
         with oqs.Signature("unsupported_sig"):
             raise AssertionError("oqs.MechanismNotSupportedError was not raised.")
     except oqs.MechanismNotSupportedError:
@@ -127,22 +103,11 @@
         raise AssertionError(f"An unexpected exception was raised: {ex}")
 
 
-def test_not_enabled():
->>>>>>> 720f2cce
+def test_not_enabled() -> None:
     for alg_name in oqs.get_supported_sig_mechanisms():
         if alg_name not in oqs.get_enabled_sig_mechanisms():
             # Found a non-enabled but supported alg
             try:
-<<<<<<< HEAD
-                with oqs.Signature(alg_name) as _sig:
-                    msg = "oqs.MechanismNotEnabledError was not raised."
-                    raise AssertionError(msg)  # noqa: TRY301
-            except oqs.MechanismNotEnabledError:
-                pass
-            except Exception as ex:  # noqa: BLE001
-                msg = f"An unexpected exception was raised. {ex}"
-                raise AssertionError(msg)  # noqa: B904
-=======
                 with oqs.Signature(alg_name):
                     raise AssertionError("oqs.MechanismNotEnabledError was not raised.")
             except oqs.MechanismNotEnabledError:
@@ -166,7 +131,6 @@
                 raise AssertionError("Incorrect oqs.Signature.length_secret_key")
             if sig.length_signature == 0:
                 raise AssertionError("Incorrect oqs.Signature.length_signature")
->>>>>>> 720f2cce
 
 
 if __name__ == "__main__":
