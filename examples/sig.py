--- conflicted
+++ resolved
@@ -18,17 +18,9 @@
 message = b"This is the message to sign"
 
 # Create signer and verifier with sample signature mechanisms
-<<<<<<< HEAD
-sigalg = "Dilithium2"
+sigalg = "ML-DSA-44"
 with oqs.Signature(sigalg) as signer, oqs.Signature(sigalg) as verifier:
     logger.info("Signature details: %s", pformat(signer.details))
-=======
-sigalg = "ML-DSA-44"
-with oqs.Signature(sigalg) as signer:
-    with oqs.Signature(sigalg) as verifier:
-        print("\nSignature details:")
-        pprint(signer.details)
->>>>>>> 720f2cce
 
     # Signer generates its keypair
     signer_public_key = signer.generate_keypair()
