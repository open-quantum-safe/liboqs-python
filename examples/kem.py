# Key encapsulation Python example
import logging
from pprint import pformat

import oqs

logging.basicConfig(format="%(asctime)s %(message)s", level=logging.INFO)
logger = logging.getLogger(__name__)
logger.setLevel(logging.INFO)

logger.info("liboqs version: %s", oqs.oqs_version())
logger.info("liboqs-python version: %s", oqs.oqs_python_version())
logger.info("Enabled KEM mechanisms: %s", pformat(oqs.get_enabled_kem_mechanisms(), compact=True))

# Create client and server with sample KEM mechanisms
<<<<<<< HEAD
kemalg = "Kyber512"
with oqs.KeyEncapsulation(kemalg) as client, oqs.KeyEncapsulation(kemalg) as server:
    # print("\nKey encapsulation details:")
    logger.info("Client details: %s", pformat(client.details))
=======
kemalg = "ML-KEM-512"
with oqs.KeyEncapsulation(kemalg) as client:
    with oqs.KeyEncapsulation(kemalg) as server:
        print("\nKey encapsulation details:")
        pprint(client.details)
>>>>>>> 720f2cce

    # Client generates its keypair
    public_key_client = client.generate_keypair()
    # Optionally, the secret key can be obtained by calling export_secret_key()
    # and the client can later be re-instantiated with the key pair:
    # secret_key_client = client.export_secret_key()

    # Store key pair, wait... (session resumption):
    # client = oqs.KeyEncapsulation(kemalg, secret_key_client)

    # The server encapsulates its secret using the client's public key
    ciphertext, shared_secret_server = server.encap_secret(public_key_client)

    # The client decapsulates the server's ciphertext to obtain the shared secret
    shared_secret_client = client.decap_secret(ciphertext)

    logger.info(
        "Shared secretes coincide: %s",
        shared_secret_client == shared_secret_server,
    )<|MERGE_RESOLUTION|>--- conflicted
+++ resolved
@@ -13,33 +13,25 @@
 logger.info("Enabled KEM mechanisms: %s", pformat(oqs.get_enabled_kem_mechanisms(), compact=True))
 
 # Create client and server with sample KEM mechanisms
-<<<<<<< HEAD
-kemalg = "Kyber512"
-with oqs.KeyEncapsulation(kemalg) as client, oqs.KeyEncapsulation(kemalg) as server:
-    # print("\nKey encapsulation details:")
-    logger.info("Client details: %s", pformat(client.details))
-=======
 kemalg = "ML-KEM-512"
 with oqs.KeyEncapsulation(kemalg) as client:
     with oqs.KeyEncapsulation(kemalg) as server:
-        print("\nKey encapsulation details:")
-        pprint(client.details)
->>>>>>> 720f2cce
+        logger.info("Client details: %s", pformat(client.details))
 
-    # Client generates its keypair
-    public_key_client = client.generate_keypair()
-    # Optionally, the secret key can be obtained by calling export_secret_key()
-    # and the client can later be re-instantiated with the key pair:
-    # secret_key_client = client.export_secret_key()
+        # Client generates its keypair
+        public_key_client = client.generate_keypair()
+        # Optionally, the secret key can be obtained by calling export_secret_key()
+        # and the client can later be re-instantiated with the key pair:
+        # secret_key_client = client.export_secret_key()
 
-    # Store key pair, wait... (session resumption):
-    # client = oqs.KeyEncapsulation(kemalg, secret_key_client)
+        # Store key pair, wait... (session resumption):
+        # client = oqs.KeyEncapsulation(kemalg, secret_key_client)
 
-    # The server encapsulates its secret using the client's public key
-    ciphertext, shared_secret_server = server.encap_secret(public_key_client)
+        # The server encapsulates its secret using the client's public key
+        ciphertext, shared_secret_server = server.encap_secret(public_key_client)
 
-    # The client decapsulates the server's ciphertext to obtain the shared secret
-    shared_secret_client = client.decap_secret(ciphertext)
+        # The client decapsulates the server's ciphertext to obtain the shared secret
+        shared_secret_client = client.decap_secret(ciphertext)
 
     logger.info(
         "Shared secretes coincide: %s",
